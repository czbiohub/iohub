--- conflicted
+++ resolved
@@ -42,14 +42,7 @@
    :hidden:
    :caption: API Reference
 
-<<<<<<< HEAD
    ClearControl <api/clearcontrol>
-   NGFF <api/ngff>
-   MicromanagerSequenceReader <api/mm_sequence_reader>
-   MicromanagerOmeTiffReader <api/mm_ometiff_reader>
-   UPTIReader <api/upti>
-   PycromanagerReader <api/pycromanager>
-=======
    OME-NGFF (OME-Zarr) <api/ngff>
    Read Micro-Manager datasets <api/mm_reader>
    Read MM TIFF sequence <api/mm_sequence_reader>
@@ -57,7 +50,6 @@
    Read NDTiff <api/ndtiff>
    Read PTI TIFF <api/upti>
    Convert TIFF to OME-Zarr <api/mm_converter>
->>>>>>> 1a9ee790
 
 .. toctree::
    :maxdepth: 1
