--- conflicted
+++ resolved
@@ -93,20 +93,12 @@
 ):
     _, _, input_dir = setup_mm2gamma_ome_tiffs
     runner = CliRunner()
-<<<<<<< HEAD
     f = "-f ometiff" if f else ""
     g = "-g" if g else ""
     p = "-p" if p else ""
-    s = "-s" if s else ""
     with TemporaryDirectory() as tmp_dir:
         output_dir = os.path.join(tmp_dir, "converted.zarr")
-        result = runner.invoke(
-            cli, f"convert -i {input_dir} -o {output_dir} {f} {g} {p} {s}"
-        )
-=======
-    with TemporaryDirectory() as tmp_dir:
-        output_dir = os.path.join(tmp_dir, "converted.zarr")
-        cmd = ["convert", "-i", input_dir, "-o", output_dir]
+        cmd = ["convert", "-i", input_dir, "-o", output_dir, "-s", s]
         if f:
             cmd += ["-f", "ometiff"]
         if g:
@@ -114,6 +106,5 @@
         if p:
             cmd += ["-p"]
         result = runner.invoke(cli, cmd)
->>>>>>> 7a016328
     assert result.exit_code == 0
     assert "Status" in result.output