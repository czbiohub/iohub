--- conflicted
+++ resolved
@@ -20,10 +20,6 @@
 if TYPE_CHECKING:
     from _typeshed import StrPath
 
-<<<<<<< HEAD
-from iohub.ngff import _open_store, _pad_shape, open_ome_zarr
-from iohub.ngff_meta import TransformationMeta
-=======
 from iohub.ngff import (
     TO_DICT_SETTINGS,
     TransformationMeta,
@@ -31,7 +27,7 @@
     _pad_shape,
     open_ome_zarr,
 )
->>>>>>> 72bc8128
+from iohub.ngff_meta import TransformationMeta
 
 short_text_st = st.text(min_size=1, max_size=16)
 t_dim_st = st.integers(1, 4)
