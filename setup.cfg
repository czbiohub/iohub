--- conflicted
+++ resolved
@@ -34,18 +34,8 @@
 setup_requires = setuptools_scm
 # add your package requirements here
 install_requires =
-<<<<<<< HEAD
-    Click>=8.0.3
-    numpy>=1.17.4
-    matplotlib>=3.1.1
-    scipy>=1.3.0
-    pywavelets>=1.1.1
-    ipywidgets>=7.5.1
-    opencv-python>=3.4.1
-=======
     pandas>=1.5.2
     pydantic>=1.10.2
->>>>>>> 7e806360
     tifffile>=2021.11.2
     ome-zarr>=0.6.1
     natsort>=7.1.1
